--- conflicted
+++ resolved
@@ -309,15 +309,10 @@
      * Play the media, or play the advertisement (if they are not blocked)
      */
     play() {
-<<<<<<< HEAD
+        // TODO: Always return a promise?
         if (this.ads.enabled && !this.ads.initialized && !this.ads.blocked) {
-=======
-        // Play the ad if setup
-        // TODO: Fix the occasional play of the video before the Ad fires?
-        if (this.ads.enabled && !this.ads.initialized) {
->>>>>>> 8f7a8940
             this.ads.play();
-            return;
+            return null;
         }
 
         // Return the promise (for HTML5)
