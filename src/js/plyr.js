--- conflicted
+++ resolved
@@ -1528,11 +1528,7 @@
                 container.setAttribute('id', id);
 
                 // Setup API
-<<<<<<< HEAD
-                if (typeof YT === 'object' && YT.loaded !== 0) {
-=======
                 if (_is.object(window.YT)) {
->>>>>>> 58e9b024
                     _youTubeReady(mediaId, container);
                 }
                 else {
