--- conflicted
+++ resolved
@@ -37,15 +37,6 @@
             enabled: true,
             debug: false,
             autoplay: false,
-<<<<<<< HEAD
-            loop: false,
-            loopin: 0,
-            loopout: null,
-            loopKeyEvents: {
-                toggleLoop:  76,
-                loopin:      73,
-                loopout:     79
-=======
             loop: {
                 enabled: false,
                 start: 0,
@@ -54,7 +45,6 @@
                     start: 0,
                     end: 0
                 }
->>>>>>> afa1fe9d
             },
             seekTime: 10,
             volume: 10,
@@ -2480,15 +2470,9 @@
         }
 
         // Toggle loop
-<<<<<<< HEAD
-        function toggleLoop(toggle) {
-            if (['loopin', 'loopout', 'loopall', 'toggle'].indexOf(toggle) === -1) {
-                toggle = 'loopclear';
-=======
         function toggleLoop(type) {
-            if (!inArray(['start', 'end', 'all'], type)) {
+            if (!inArray(['start', 'end', 'all', 'toggle'], type)) {
                 type = 'none';
->>>>>>> afa1fe9d
             }
 
             var currentTime = Number(plyr.media.currentTime);
@@ -2512,23 +2496,21 @@
 
                 case 'all':
                     config.loop.start = 0;
-                    config.loop.end = plyr.media.duration;
+                    config.loop.end = plyr.media.duration - 2;
                     config.loop.indicator.start = 0;
                     config.loop.indicator.end = 100;
                     break;
-<<<<<<< HEAD
+
                 case 'toggle':
                     if (config.loop) {
-                      config.loopin = 0;
-                      config.loopout = null;
+                      config.loop.start = 0;
+                      config.loop.end = null;
                     } else {
-                      config.loopin = 0;
-                      config.loopout = plyr.media.duration - 2;
+                      config.loop.start = 0;
+                      config.loop.end = plyr.media.duration - 2;
                     }
                     break;
-=======
-
->>>>>>> afa1fe9d
+                
                 default:
                     config.loop.start = 0;
                     config.loop.end = null;
