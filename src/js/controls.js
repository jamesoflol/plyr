--- conflicted
+++ resolved
@@ -78,16 +78,11 @@
         // Set `href` attributes
         // https://github.com/sampotts/plyr/issues/460
         // https://developer.mozilla.org/en-US/docs/Web/SVG/Attribute/xlink:href
-<<<<<<< HEAD
         if ('href' in use) {
             use.setAttributeNS('http://www.w3.org/1999/xlink', 'href', path);
         } else {
             use.setAttributeNS('http://www.w3.org/1999/xlink', 'xlink:href', path);
         }
-=======
-        use.setAttributeNS('http://www.w3.org/1999/xlink', 'href', path);
-        use.setAttributeNS('http://www.w3.org/1999/xlink', 'xlink:href', path);
->>>>>>> 6984d6fb
 
         // Add <use> to <svg>
         icon.appendChild(use);
@@ -498,7 +493,7 @@
                 controls.getLabel.call(this, 'quality', quality),
                 getBadge(quality)
             )
-        );
+            );
 
         controls.updateSetting.call(this, type, list);
     },
@@ -737,7 +732,7 @@
         // Create items
         this.options.speed.forEach(speed =>
             controls.createMenuItem.call(this, speed, list, type, controls.getLabel.call(this, 'speed', speed))
-        );
+            );
 
         controls.updateSetting.call(this, type, list);
     },
